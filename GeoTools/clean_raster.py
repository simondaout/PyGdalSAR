#!/usr/bin/env python3
# -*- coding: utf-8 -*-
############################################
#
# PyGdalSAR: An InSAR post-processing package 
# written in Python-Gdal
#
############################################
# Author        : Simon DAOUT (Oxford)
############################################

"""\
clean_raster.py
-------------
Clean a raster file given an other r4 file (mask) and a threshold on this mask

Usage: clean_raster.py --infile=<path> --outfile=<path>  [--mask=<path>] [--threshold=<value>] \
[--perc=<value>] [--crop=<values>] [--buff=<value>] [--lectfile=<path>] [--scale=<value>] [--scale_mask=<value>] [--ramp=<lin/quad/cub/4/no>] [--ref=<jstart,jend,istart,iend>] [--removeNAN=<yes/no>] [--cst=<value>] [--absolute=<yes/no>]  [--reverse=<yes/no>] [--filter=<HP/LP>] [--fwindsize=<value>]

Options:
-h --help           Show this screen.
--infile PATH       r4 file to clean
--outfile PATH      output file
--mask PATH         r4 file used as mask
--threshold VALUE   threshold value on mask file (Keep pixel with mask > threshold)
--reverse yes/no    if yes mask values above mask threshold (default: no)
--absolute yes/no    if yes, take the aboslute values of the mask (default: no)
--scale VALUE       scale data [default:1]
--scale_mask VALUE  scale the mask [default:1]
--lectfile PATH     Path of the lect.in file [default: lect.in]
--crop VALUE       Crop option with smoothing of boundaries [default: 0,ncols,0,nlines]
--buff VALUE        Number of pixels for crop smothing  (default: 50)
--perc VALUE        Percentile of hidden LOS pixel for the estimation and clean outliers [default:99.9]
--ramp<lin/quad/cub/no>      Correct the map from ramp in range and azimuth
--ref=<jstart,jend,istart,iend> Set to zero displacements from jstart to jend
--removeNAN         replace NaN by 0
--cst               Add constante to map
--filter=<HP/LP> Apply a high pass (HP) or a low pass (LP) gaussian filter to the image
--fwindsize=<value> Filter window size (default: 16)
"""

print()
print()
print('Author: Simon DAOUT')
print()
print()

# numpy
import numpy as np
from numpy.lib.stride_tricks import as_strided
import scipy.optimize as opt
import scipy.linalg as lst
from scipy import ndimage

import matplotlib as mpl
from matplotlib import pyplot as plt
from mpl_toolkits.axes_grid1 import make_axes_locatable
import matplotlib.cm as cm
from pylab import *
import os

import docopt
arguments = docopt.docopt(__doc__)
infile = arguments["--infile"]
outfile = arguments["--outfile"]
if arguments["--mask"] ==  None:
    maskf = 'no'
else:
    maskf = arguments["--mask"]
if arguments["--threshold"] ==  None:
    seuil = 1e10
else:
    seuil = float(arguments["--threshold"])
if arguments["--lectfile"] ==  None:
   lecfile = "lect.in"
else:
   lecfile = arguments["--lectfile"]
if arguments["--scale"] ==  None:
   scale = 1.
else:
   scale = float(arguments["--scale"])
if arguments["--scale_mask"] ==  None:
   scale_mask = 1.
else:
   scale_mask = float(arguments["--scale_mask"])

if arguments["--removeNAN"] ==  None:
   setzero = 'no'
else:
   setzero = arguments["--removeNAN"]

if arguments["--perc"] ==  None:
    perc = 100
else:
    perc = float(arguments["--perc"])

if arguments["--cst"] ==  None:
    shift = 0
else:
    shift = float(arguments["--cst"])

if (arguments["--ramp"] == None) or (arguments["--ramp"] == 'no'):
    ramp = 'no'
elif arguments["--ramp"] == 'lin':
    ramp = 'lin'
elif arguments["--ramp"] == 'quad':
    ramp = 'quad'
elif arguments["--ramp"] == 'cub':
    ramp = 'cub'
elif arguments["--ramp"] == '4':
    ramp = '4'
elif arguments["--ramp"] == 'yes':
    print('ramp==yes is depricated. Use lin/quad/cub/4/no. Set ramp to lin')
    ramp = 'lin'
else:
    print('ramp argument not recognized. Exit!')
    sys.exit()
if arguments["--reverse"] == 'yes':
   reverse = True
else:
   reverse = False
if arguments["--absolute"] == 'yes':
   absolute = True
else:
   absolute = False

if arguments["--fwindsize"] == None:
    arguments["--fwindsize"] = 16

ds_extension = os.path.splitext(infile)[1]
if (ds_extension == ".tif" or ds_extension ==".tiff" or ds_extension ==".grd"):
    from osgeo import gdal
    sformat = 'GRID'
    ds = gdal.Open(infile, gdal.GA_ReadOnly)
    band = ds.GetRasterBand(1)
    # Attributes
    print("> Driver:   ", ds.GetDriver().ShortName)
    print("> Size:     ", ds.RasterXSize,'x',ds.RasterYSize,'x',ds.RasterCount)
    print("> Datatype: ", gdal.GetDataTypeName(band.DataType))
    nlines, ncols = ds.RasterYSize, ds.RasterXSize
    gt = ds.GetGeoTransform()
    proj = ds.GetProjectionRef()
    driver = gdal.GetDriverByName('GTiff')
    m = band.ReadAsArray(0, 0,
                               ds.RasterXSize, ds.RasterYSize,
                               ds.RasterXSize, ds.RasterYSize)
else:
    sformat = 'R4'
    # read lect.in 
    ncols, nlines = list(map(int, open(lecfile).readline().split(None, 2)[0:2]))
    fid = open(infile, 'r')
    m = np.fromfile(fid,dtype=float32).reshape((nlines,ncols))
    m[m==0.0] = float('NaN')

if arguments["--ref"] == None:
    lin_start, lin_jend, col_start, col_jend = None,None,None,None
else:
    ref = list(map(int,arguments["--ref"].replace(',',' ').split()))
    try:
        lin_start,lin_end, col_start, col_end = ref[0], ref[1], ref[2], ref[3]
    except:
        lin_start,lin_end = ref[0], ref[1]
        col_start, col_end = 0, ncols

# mask
if maskf != 'no':
  ds_extension = os.path.splitext(maskf)[1]
  if (ds_extension == ".tif" or ds_extension ==".tiff" or ds_extension ==".grd"):
    from osgeo import gdal
    ds = gdal.Open(maskf, gdal.GA_ReadOnly)
    band = ds.GetRasterBand(1)
    # Attributes
    print("> Driver:   ", ds.GetDriver().ShortName)
    print("> Size:     ", ds.RasterXSize,'x',ds.RasterYSize,'x',ds.RasterCount)
    print("> Datatype: ", gdal.GetDataTypeName(band.DataType))
    mask = band.ReadAsArray(0, 0,
                               ds.RasterXSize, ds.RasterYSize,
                               ds.RasterXSize, ds.RasterYSize)
  else:
    fid2 = open(maskf, 'r')
    mask = np.fromfile(fid2,dtype=float32)[:nlines*ncols].reshape((nlines,ncols))
    mask =  mask*scale_mask
    mask[np.isnan(mask)] = 0
else:
    mask = np.zeros((nlines,ncols))*float('nan')

mf = np.copy(m)
# apply mask
if absolute:
      mask = np.abs(mask)
if reverse:
      kk = np.nonzero(np.logical_or(mask==0, mask<seuil)) 
else:
      kk = np.nonzero(np.logical_or(mask==0, mask>seuil)) 
mf[kk] = float('NaN')

# apply  scale and manual cst
mf = scale*(mf - shift)

# apply high pass filter
if arguments["--filter"] == 'HP':
<<<<<<< HEAD
=======
    # make array with nans replaced by zeros and filter it
>>>>>>> 6b360e07
    m_filter_vals = np.copy(mf)
    m_filter_vals[np.isnan(mf)] = 0.
    m_lp_vals = ndimage.gaussian_filter(m_filter_vals, int(arguments["--fwindsize"]))
    # make same size array full of ones, but set to zero where there is a nan in mf
    m_filter_ones = 0*np.copy(mf)+1
    m_filter_ones[np.isnan(mf)] = 0.
    m_lp_ones = ndimage.gaussian_filter(m_filter_ones, int(arguments["--fwindsize"]))
    # find the ratio to make coefficients sum to one near nan values
    m_lp = m_lp_vals/m_lp_ones
    # subtract to obtain hp filter
    mf = mf - m_lp

elif arguments["--filter"] == 'LP':
    m_filter = np.copy(mf)
    index = np.isnan(mf)
    m_filter[index] = 0.
    mf = ndimage.gaussian_filter(m_filter, int(arguments["--fwindsize"]))
    mf[index] = float('nan')

if ramp != 'no':
    # clean for ramp
    maxlos,minlos=np.nanpercentile(m,98),np.nanpercentile(m,2)
    print('Clean outliers for ramp estimation outside:', maxlos,minlos)
    kk = np.nonzero(
        np.logical_or(m<minlos,m>maxlos))
    m_ramp = np.copy(mf)
    m_ramp[kk] = float('NaN')

if ramp=='lin':
    index = np.nonzero(~np.isnan(m_ramp))
    temp = np.array(index).T
    mi = m[index].flatten()
    az = temp[:,0]; rg = temp[:,1]

    G=np.zeros((len(mi),3))
    G[:,0] = rg
    G[:,1] = az
    G[:,2] = 1

    x0 = lst.lstsq(G,mi)[0]
    _func = lambda x: np.sum(((np.dot(G,x)-mi))**2)
    _fprime = lambda x: 2*np.dot(G.T, (np.dot(G,x)-mi))
    pars = opt.fmin_slsqp(_func,x0,fprime=_fprime,iter=2000,full_output=True,iprint=0)[0]    

    #pars = np.dot(np.dot(np.linalg.inv(np.dot(G.T,G)),G.T),mi)
    a = pars[0]; b = pars[1]; c = pars[2]
    print('Remove ramp %f x  + %f y + %f'%(a,b,c))

    G=np.zeros((len(mask.flatten()),3))
    for i in range(nlines):
        G[i*ncols:(i+1)*ncols,0] = np.arange((ncols))
        G[i*ncols:(i+1)*ncols,1] = i
    G[:,2] = 1

    # apply ramp correction
    temp = np.dot(G,pars)
    ramp=temp.reshape(nlines,ncols)
    mf = mf - ramp
    del temp

if ramp=='quad':
    index = np.nonzero(~np.isnan(m_ramp))
    temp = np.array(index).T
    mi = m[index].flatten()
    az = temp[:,0]; rg = temp[:,1]

    G=np.zeros((len(mi),4))
    G[:,0] = rg**2
    G[:,1] = rg
    G[:,2] = az
    G[:,3] = 1

    x0 = lst.lstsq(G,mi)[0]
    _func = lambda x: np.sum(((np.dot(G,x)-mi))**2)
    _fprime = lambda x: 2*np.dot(G.T, (np.dot(G,x)-mi))
    pars = opt.fmin_slsqp(_func,x0,fprime=_fprime,iter=2000,full_output=True,iprint=0)[0]    
    #pars = np.dot(np.dot(np.linalg.inv(np.dot(G.T,G)),G.T),mi)
    a = pars[0]; b = pars[1]; c = pars[2]; d = pars[3] 
    print('Remove ramp %f x**2 %f x  + %f y + %f'%(a,b,c,d))

    G=np.zeros((len(mask.flatten()),4))
    for i in range(nlines):
        G[i*ncols:(i+1)*ncols,0] = np.arange((ncols))**2
        G[i*ncols:(i+1)*ncols,1] = np.arange((ncols))
        G[i*ncols:(i+1)*ncols,2] = i
    G[:,3] = 1
    # apply ramp correction
    temp = np.dot(G,pars)
    ramp=temp.reshape(nlines,ncols)
    mf = mf - ramp
    del temp

elif ramp=='cub':
    index = np.nonzero(~np.isnan(m_ramp))
    temp = np.array(index).T
    mi = m[index].flatten()
    az = temp[:,0]; rg = temp[:,1]

    G=np.zeros((len(mi),7))
    G[:,0] = rg**3
    G[:,1] = rg**2
    G[:,2] = rg
    G[:,3] = az**3
    G[:,4] = az**2
    G[:,5] = az
    G[:,6] = 1

    x0 = lst.lstsq(G,mi)[0]
    _func = lambda x: np.sum(((np.dot(G,x)-mi))**2)
    _fprime = lambda x: 2*np.dot(G.T, (np.dot(G,x)-mi))
    pars = opt.fmin_slsqp(_func,x0,fprime=_fprime,iter=2000,full_output=True,iprint=0)[0]    
    #pars = np.dot(np.dot(np.linalg.inv(np.dot(G.T,G)),G.T),mi)
    a = pars[0]; b = pars[1]; c = pars[2]; d = pars[3]; e = pars[4]; f = pars[5]; g = pars[6] 
    print('Remove ramp %f x**3 + %f x**2 + %f x  + %f y**3 + %f y**2 + %f y + %f'%(a,b,c,d,e,f,g))

    G=np.zeros((len(mask.flatten()),7))
    for i in range(nlines):
        G[i*ncols:(i+1)*ncols,0] = np.arange((ncols))**3
        G[i*ncols:(i+1)*ncols,1] = np.arange((ncols))**2
        G[i*ncols:(i+1)*ncols,2] = np.arange((ncols))
        G[i*ncols:(i+1)*ncols,3] = i**3
        G[i*ncols:(i+1)*ncols,4] = i**2
        G[i*ncols:(i+1)*ncols,5] = i
    G[:,6] = 1
    # apply ramp correction
    temp = np.dot(G,pars)
    ramp=temp.reshape(nlines,ncols)
    mf = mf - ramp
    del temp

elif ramp=='4':
    index = np.nonzero(~np.isnan(m_ramp))
    temp = np.array(index).T
    mi = m[index].flatten()
    az = temp[:,0]; rg = temp[:,1]

    G=np.zeros((len(mi),9))
    G[:,0] = rg**3
    G[:,1] = rg**2
    G[:,2] = rg
    G[:,3] = az**3
    G[:,4] = az**2
    G[:,5] = (az*rg)**2
    G[:,6] = (az*rg)
    G[:,7] = az
    G[:,8] = 1

    x0 = lst.lstsq(G,mi)[0]
    _func = lambda x: np.sum(((np.dot(G,x)-mi))**2)
    _fprime = lambda x: 2*np.dot(G.T, (np.dot(G,x)-mi))
    pars = opt.fmin_slsqp(_func,x0,fprime=_fprime,iter=2000,full_output=True,iprint=0)[0]    
    #pars = np.dot(np.dot(np.linalg.inv(np.dot(G.T,G)),G.T),mi)
    a = pars[0]; b = pars[1]; c = pars[2]; d = pars[3]; e = pars[4]; f = pars[5]; g = pars[6]; h = pars[7]; i = pars[8] 
    print('Remove ramp %f x**3 + %f x**2 + %f x  + %f y**3 + %f y**2 + %f xy**2 + %f xy + %f y + %f'%(a,b,c,d,e,f,g,h,i))

    G=np.zeros((len(mask.flatten()),9))
    for i in range(nlines):
        G[i*ncols:(i+1)*ncols,0] = np.arange((ncols))**3
        G[i*ncols:(i+1)*ncols,1] = np.arange((ncols))**2
        G[i*ncols:(i+1)*ncols,2] = np.arange((ncols))
        G[i*ncols:(i+1)*ncols,3] = i**3
        G[i*ncols:(i+1)*ncols,4] = i**2
        G[i*ncols:(i+1)*ncols,5] = (i*np.arange((ncols)))**2
        G[i*ncols:(i+1)*ncols,6] = i*np.arange((ncols))
        G[i*ncols:(i+1)*ncols,7] = i
    G[:,8] = 1
    # apply ramp correction
    temp = np.dot(G,pars)
    ramp=temp.reshape(nlines,ncols)
    mf = mf - ramp
    del temp

else:
    ramp= np.zeros(np.shape(m))

if (arguments["--ref"] != None) :
    cst = np.nanmean(mf[lin_start:lin_end,col_start:col_end])
    mf = mf - cst
    ramp = ramp - cst

# crop
if arguments["--crop"] ==  None:
    crop = [0,ncols,0,nlines]
else:
    crop = list(map(float,arguments["--crop"].replace(',',' ').split()))
ibeg,iend,jbeg,jend = int(crop[0]),int(crop[1]),int(crop[2]),int(crop[3])
if iend>ncols:
    iend=ncols
if jend>nlines:
    jend=nlines

if iend-ibeg<ncols or jend-jbeg<nlines:
    if arguments["--buff"] ==  None:
        buf = 50
    else:
        buf = int(arguments["--buff"])
    # ibeg, iend = 250, 900
    # jbeg, jend = 2000, 2900 
    ibeg1,iend1 = 0, ibeg
    ibeg2,iend2 = iend,ncols
    jbeg1,jend1 = 0, jbeg
    jbeg2,jend2 = jend, nlines

    # top 
    if jend1 > 0:
        for j in range(buf):
          for i in range(ibeg,iend):
                mf[jend1+j,i] = mf[jend1+j,i]*(float(j+1)/buf)
    
    #bottom
    if jbeg2 < nlines:
        for j in range(buf):
          for i in range(ibeg,iend):
            # print(jbeg2-(buf-j))
            mf[jbeg2-(buf-j),i] = mf[jbeg2-(buf-j),i] - mf[jbeg2-(buf-j),i]*(float(j+1)/buf)

    # left
    if iend1 > 0:
        for j in range(buf):
          for i in range(jbeg,jend):   
            mf[i,iend1+(buf-(j+1))] = mf[i,iend1+(buf-(j+1))] - mf[i,iend1+(buf-(j+1))]*(float(j+1)/buf)
        # sys.exit()

    # right
    if ibeg2 < ncols:
        for j in range(buf):
          for i in range(jbeg,jend):
            mf[i,ibeg2-(buf-j)] = mf[i,ibeg2-(buf-j)] - mf[i,ibeg2-(buf-j)]*(float(j+1)/buf)

    mf[jbeg1:jend1,:] = float('NaN')
    mf[jbeg2:jend2,:] = float('NaN')
    mf[:,ibeg1:iend1] = float('NaN')
    mf[:,ibeg2:iend2] = float('NaN')

# clean based on perc
maxlos,minlos=np.nanpercentile(mf,perc),np.nanpercentile(mf,(100-perc))
print('Clean outliers outside {}-{} with perc:{}:'.format(maxlos,minlos,perc))
kk = np.nonzero(
    np.logical_or(mf<minlos,mf>maxlos))
mf[kk] = float('NaN')

# Plot
vmax = np.nanpercentile(mf,98)
vmin = np.nanpercentile(mf,2)

if setzero == 'yes':
    print('HELLO')
    # replace "NaN" to 0
    mf[np.isnan(mf)] = 0.

#save output
if sformat == 'R4':
    fid3 = open(outfile,'wb')
    mf.flatten().astype('float32').tofile(fid3)
    fid3.close()
else:
   dst_ds = driver.Create(outfile, ncols, nlines, 1, gdal.GDT_Float32)
   dst_band2 = dst_ds.GetRasterBand(1)
   dst_band2.WriteArray(mf,0,0)
   dst_ds.SetGeoTransform(gt)
   dst_ds.SetProjection(proj)
   dst_band2.FlushCache()
   del dst_ds

try:
  from matplotlib.colors import LinearSegmentedColormap
  cm_locs = os.environ["PYGDALSAR"] + '/contrib/python/colormaps/'
  cmap = LinearSegmentedColormap.from_list('roma', np.loadtxt(cm_locs+"roma.txt"))
  cmap = cmap.reversed()
except:
  cmap=cm.rainbow

fig = plt.figure(0,figsize=(12,6))
ax = fig.add_subplot(2,2,1)
cax = ax.imshow(m, cmap,vmin=vmin, vmax=vmax, interpolation='nearest')
ax.set_title(infile)
setp( ax.get_xticklabels(), visible=False)
#cbar = fig.colorbar(cax, orientation='vertical',aspect=9)
divider = make_axes_locatable(ax)
c = divider.append_axes("right", size="5%", pad=0.05)
plt.colorbar(cax, cax=c)

ax = fig.add_subplot(2,2,2)
cax = ax.imshow(mask, cmap, vmin=0, vmax=np.nanpercentile(mask,99),interpolation='nearest')
ax.set_title('MASK')
setp( ax.get_xticklabels(), visible=False)
#cbar = fig.colorbar(cax, orientation='vertical',aspect=9)
divider = make_axes_locatable(ax)
c = divider.append_axes("right", size="5%", pad=0.05)
plt.colorbar(cax, cax=c)

ax = fig.add_subplot(2,2,3)
cax = ax.imshow(ramp, cmap, vmin=vmin, vmax=vmax,interpolation='nearest')
ax.set_title('DATA - RAMP')
setp( ax.get_xticklabels(), visible=False)
#cbar = fig.colorbar(cax, orientation='vertical',aspect=9)
divider = make_axes_locatable(ax)
c = divider.append_axes("right", size="5%", pad=0.05)
plt.colorbar(cax, cax=c)

ax = fig.add_subplot(2,2,4)
cax = ax.imshow(mf, cmap, vmin=vmin, vmax=vmax,interpolation='nearest')
setp( ax.get_xticklabels(), visible=False)
setp( ax.get_xticklabels(), visible=False)
#cbar = fig.colorbar(cax, orientation='vertical',aspect=9)
ax.set_title(outfile)
divider = make_axes_locatable(ax)
c = divider.append_axes("right", size="5%", pad=0.05)
plt.colorbar(cax, cax=c)

fig.tight_layout()

try:
    fig.savefig('{}_clean.pdf'.format(infile), format='PDF',dpi=180)
except:
    pass

plt.show()<|MERGE_RESOLUTION|>--- conflicted
+++ resolved
@@ -199,10 +199,7 @@
 
 # apply high pass filter
 if arguments["--filter"] == 'HP':
-<<<<<<< HEAD
-=======
     # make array with nans replaced by zeros and filter it
->>>>>>> 6b360e07
     m_filter_vals = np.copy(mf)
     m_filter_vals[np.isnan(mf)] = 0.
     m_lp_vals = ndimage.gaussian_filter(m_filter_vals, int(arguments["--fwindsize"]))
