--- conflicted
+++ resolved
@@ -402,9 +402,6 @@
     # Plot frame and GPS
     #plot_gps_distribution(gps, poly)
     plot_gps_in_LOS(gps, poly)
-<<<<<<< HEAD
-    plt.show()
-=======
     
     # save table
     gps['lon2'] = None; gps['lat2'] = None
@@ -413,5 +410,4 @@
       gps.loc[index,'lat2'] = g['geometry'].y
     gps.to_csv(path_or_buf=track+'_gps_table.txt', sep=' ', index=False, header=None)    
     gps.to_csv(path_or_buf=track+'_gps_table.txt', sep=' ', index=False, header='[geometry ,sta, Ve, dVe, Vn, dVn ,Vup, dVup, look, heading, los, siglos, lon, lat]')    
-    #plt.show()
->>>>>>> 860007ba
+    plt.show()